site_name: kluster.ai Docs
site_url: https://docs.kluster.ai/
home_url: https://www.kluster.ai/
home_name: kluster.ai
site_dir: /var/www/kluster-docs-static
docs_dir: kluster-docs
copyright: © 2025 kluster.ai. All rights reserved.
theme:
  name: material
  custom_dir: material-overrides
  favicon: assets/images/logo.png #test
  logo: assets/images/logofull.png
  icon:
    edit: material/github
    admonition: 
      code: material/code-tags
  font:
    text: Space Grotesk
    code: Source Code Pro
  features:
    - announce.dismiss
    - content.code.copy
    - navigation.footer
    - navigation.tabs
    - navigation.tabs.sticky
    - toc.follow
    - navigation.expand
<<<<<<< HEAD
extra_javascript:
  - js/clipboardCopy.js
=======
  palette:
    - media: "(prefers-color-scheme: dark)"
      scheme: slate
      toggle:
        icon: material/weather-sunny
        name: Switch to light mode
    - media: "(prefers-color-scheme: light)"
      scheme: default
      toggle:
        icon: material/weather-night
        name: Switch to dark mode
>>>>>>> fc092350
extra_css:
  - assets/stylesheets/terminal.css
  - assets/stylesheets/timeline-neoteroi.css
markdown_extensions:
  - admonition
  - attr_list
  - codehilite
  - md_in_html
  - meta
  - neoteroi.timeline
  - pymdownx.details
  - pymdownx.emoji:
      emoji_index: !!python/name:material.extensions.emoji.twemoji
      emoji_generator: !!python/name:material.extensions.emoji.to_svg
  - pymdownx.keys
  - pymdownx.snippets:
      base_path: kluster-docs/.snippets
  - pymdownx.superfences
  - pymdownx.tabbed:
      alternate_style: true
  - toc:
      permalink: ＃
plugins:
  - search
  - awesome-nav
  - glightbox
  - macros:
      include_yaml:
        - kluster-docs/variables.yml
  - mkdocs-jupyter:
      ignore_h1_titles: true
      include_requirejs: true
      ignore: ['*.py']
      custom_mathjax_url: 'https://cdnjs.cloudflare.com/ajax/libs/mathjax/2.7.7/latest.js?config=TeX-AMS_CHTML-full,Safe'
validation:
  absolute_links: ignore
extra:
  generator: !!bool false
  social:
    - icon: fontawesome/brands/discord
      link: https://discord.com/invite/klusterai
      name: Discord
    - icon: fontawesome/brands/x-twitter
      link: https://twitter.com/klusterai
      name: X
    - icon: fontawesome/brands/linkedin
      link: https://www.linkedin.com/company/kluster-ai/
      name: LinkedIn
    - icon: fontawesome/brands/instagram
      link: https://www.instagram.com/klusterai/
      name: Instagram
    - icon: fontawesome/brands/facebook
      link: https://www.facebook.com/profile.php?id=61558614587340
      name: Facebook
  analytics:
    provider: google
    property: AW-11500721833
  # TODO: set up feedback
  #   feedback:
  #     title: Was this page helpful?
  #     ratings:
  #       - icon: material/emoticon-happy-outline
  #         name: This page was helpful
  #         data: 1
  #         note: >-
  #           Thanks for your feedback!
  #       - icon: material/emoticon-sad-outline
  #         name: This page could be improved
  #         data: 0
  #         note: >-
  #           Thanks for your feedback! Help us improve this page by submitting
  #           <a href="https://github.com/XXX/XXX/issues/new/?title=[Feedback]+{title}+-+{url}" target="_blank" rel="noopener">additional feedback</a>.<|MERGE_RESOLUTION|>--- conflicted
+++ resolved
@@ -25,10 +25,8 @@
     - navigation.tabs.sticky
     - toc.follow
     - navigation.expand
-<<<<<<< HEAD
 extra_javascript:
   - js/clipboardCopy.js
-=======
   palette:
     - media: "(prefers-color-scheme: dark)"
       scheme: slate
@@ -40,7 +38,6 @@
       toggle:
         icon: material/weather-night
         name: Switch to dark mode
->>>>>>> fc092350
 extra_css:
   - assets/stylesheets/terminal.css
   - assets/stylesheets/timeline-neoteroi.css
