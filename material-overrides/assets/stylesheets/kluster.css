--- conflicted
+++ resolved
@@ -13,7 +13,6 @@
   --primary-green-300: #83a2af;
   --primary-green-200: #abc0c9;
 
-<<<<<<< HEAD
   --secondary-aqua-900: #00473c;
   --secondary-aqua-700: #00d1af;
   --secondary-aqua-400: #80ffea;
@@ -32,16 +31,6 @@
   --negative-pink-700: #ba0c4b;
 
   --warning-yellow-500: #fcc434;
-=======
-  --tertiary-indigo-700: #19024f;
-  --tertiary-indigo-300: #6525f8;
-  --tertiary-indigo-400: #4306d0;
-  --tertiary-indigo-200: #996ffb;
-
-  --positive-mint-400: #2ff985;
-
-  --negative-pink-700: #ba0c4b;
->>>>>>> 10a7d264
 
   --info-blue-600: #0a40ff;
 
@@ -65,7 +54,6 @@
 }
 
 :root,
-<<<<<<< HEAD
 [data-md-color-scheme='default'] {
   --md-default-bg-color: var(--base-grey-50);
   --md-default-fg-color: var(--dark);
@@ -149,9 +137,6 @@
   --jupyter-result-border-color: var(--primary-green-500);
 }
 [data-md-color-scheme='slate'] {
-=======
-[data-md-color-scheme="default"] {
->>>>>>> 10a7d264
   --md-default-bg-color: var(--primary-green-800);
   --md-default-fg-color: var(--light);
   --md-default-fg-color--light: var(--primary-green-200);
@@ -191,12 +176,6 @@
   --md-footer-fg-color--light: var(--primary-green-200);
   --md-footer-bg-color: var(--primary-green-800);
 
-<<<<<<< HEAD
-=======
-  /* Admonition SVGs (base64 encoded) - use Material icons */
-  --md-admonition-icon--note: url("data:image/svg+xml;base64,PHN2ZyB4bWxucz0iaHR0cDovL3d3dy53My5vcmcvMjAwMC9zdmciIHZpZXdCb3g9IjAgMCA1MTIgNTEyIj48IS0tISBGb250IEF3ZXNvbWUgUHJvIDYuNC4wIGJ5IEBmb250YXdlc29tZSAtIGh0dHBzOi8vZm9udGF3ZXNvbWUuY29tIExpY2Vuc2UgLSBodHRwczovL2ZvbnRhd2Vzb21lLmNvbS9saWNlbnNlIChDb21tZXJjaWFsIExpY2Vuc2UpIENvcHlyaWdodCAyMDIzIEZvbnRpY29ucywgSW5jLiAtLT48cGF0aCBkPSJNNDEwLjMgMjMxbDExLjMtMTEuMy0zMy45LTMzLjktNjIuMS02Mi4xTDI5MS43IDg5LjhsLTExLjMgMTEuMy0yMi42IDIyLjZMNTguNiAzMjIuOWMtMTAuNCAxMC40LTE4IDIzLjMtMjIuMiAzNy40TDEgNDgwLjdjLTIuNSA4LjQtLjIgMTcuNSA2LjEgMjMuN3MxNS4zIDguNSAyMy43IDYuMWwxMjAuMy0zNS40YzE0LjEtNC4yIDI3LTExLjggMzcuNC0yMi4yTDM4Ny43IDI1My43IDQxMC4zIDIzMXpNMTYwIDM5OS40bC05LjEgMjIuN2MtNCAzLjEtOC41IDUuNC0xMy4zIDYuOUw1OS40IDQ1MmwyMy03OC4xYzEuNC00LjkgMy44LTkuNCA2LjktMTMuM2wyMi43LTkuMXYzMmMwIDguOCA3LjIgMTYgMTYgMTZoMzJ6TTM2Mi43IDE4LjdMMzQ4LjMgMzMuMiAzMjUuNyA1NS44IDMxNC4zIDY3LjFsMzMuOSAzMy45IDYyLjEgNjIuMSAzMy45IDMzLjkgMTEuMy0xMS4zIDIyLjYtMjIuNiAxNC41LTE0LjVjMjUtMjUgMjUtNjUuNSAwLTkwLjVMNDUzLjMgMTguN2MtMjUtMjUtNjUuNS0yNS05MC41IDB6bS00Ny40IDE2OGwtMTQ0IDE0NGMtNi4yIDYuMi0xNi40IDYuMi0yMi42IDBzLTYuMi0xNi40IDAtMjIuNmwxNDQtMTQ0YzYuMi02LjIgMTYuNC02LjIgMjIuNiAwczYuMiAxNi40IDAgMjIuNnoiLz48L3N2Zz4=");
-
->>>>>>> 10a7d264
   /*custom code admonition colors*/
   --code-admo-border-color: var(--positive-mint-400);
   --code-admo-title-bg: var(--positive-mint-800);
@@ -207,7 +186,6 @@
 
   /* General styles */
   --border-color: var(--primary-green-500);
-<<<<<<< HEAD
   --font-color: var(--primary-green-300);
 
   /* Banner styles */
@@ -224,8 +202,6 @@
   --search-result-bg-color: var(--dark);
   --search-input-bg-color: var(--primary-green-700);
   --search-hover-color: var(--primary-green-500);
-=======
->>>>>>> 10a7d264
 
   /* Buttons styles */
   --button-border: var(--border-width) solid var(--light);
@@ -358,13 +334,8 @@
 /** Most of the styles for this particular class are copied from kluster.ai **/
 .md-tabs__link {
   font-size: 0.725rem;
-<<<<<<< HEAD
   font-family: 'Space Grotesk', sans-serif;
   color: var(--font-color);
-=======
-  font-family: "Space Grotesk", sans-serif;
-  color: var(--primary-green-300);
->>>>>>> 10a7d264
   margin-top: 0;
   opacity: 1;
   padding: 10px 0;
@@ -999,17 +970,12 @@
   text-align: left;
 }
 
-<<<<<<< HEAD
 input.md-search__input[placeholder='Search']::placeholder {
   color: var(--search-color);
 }
 
 .md-search__icon.md-icon svg {
   fill: var(--search-color);
-=======
-input.md-search__input[placeholder="Search"]::placeholder {
-  color: var(--primary-green-300);
->>>>>>> 10a7d264
 }
 
 @media screen and (min-width: 60em) {
@@ -1062,13 +1028,8 @@
     border: none;
   }
 
-<<<<<<< HEAD
   [data-md-toggle='search']:checked ~ .md-header .md-search__form {
     background-color: var(--search-input-bg-color);
-=======
-  [data-md-toggle="search"]:checked ~ .md-header .md-search__form {
-    background-color: rgb(61, 74, 80);
->>>>>>> 10a7d264
   }
 }
 
@@ -1160,37 +1121,16 @@
     width: 100%;
   }
 
-<<<<<<< HEAD
-  .md-nav__list .md-nav__link--active .md-ellipsis {
-    color: var(--nav-font-color);
-    background-color: var(--nav-bg-color);
-    border-radius: 6px; /*test same as kluster web make variable later */
-    padding-left: 1em;
-  }
-
-  .md-nav__list .md-nav__link:hover .md-ellipsis,
-  .md-nav__list .md-nav__link--active:hover .md-ellipsis {
-    color: var(--nav-font-color);
-    background-color: var(--nav-bg-color);
-    border-radius: 6px; /*test same as kluster web make variable later */
-    opacity: 1;
-    padding-left: 1em;
-=======
   .md-nav__list .md-nav__link--active {
     color: var(--light);
     background-color: var(--primary-green-500);
     border-radius: 6px; /*test same as kluster web make variable later */
     padding: 0.2rem;
     padding-left: 0.5rem;
->>>>>>> 10a7d264
   }
 
   .md-nav__link[for]:focus,
   .md-nav__link[href]:focus,
-<<<<<<< HEAD
-  .md-nav__link[href]:hover {
-    color: var(--nav-link-hover-color);
-=======
   .md-nav__list .md-nav__link--active:hover,
   .md-nav__list .md-nav__link--active:focus {
     color: var(--md-default-fg-color);
@@ -1230,7 +1170,6 @@
 
   .md-nav--secondary .md-nav__title[for="__toc"] {
     padding-left: 1.1rem;
->>>>>>> 10a7d264
   }
 }
 
