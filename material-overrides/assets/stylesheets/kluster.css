--- conflicted
+++ resolved
@@ -203,11 +203,6 @@
   --banner-link-color: var(--primary-green-300);
   --banner-icon-color: var(--primary-green-300);
   --banner-hover-color: var(--info-blue-600);
-<<<<<<< HEAD
-  
-=======
-
->>>>>>> fc092350
   /* Search */
   --search-background-color: var(--dark);
   --search-border-color: var(--dark);
