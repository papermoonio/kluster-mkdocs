--- conflicted
+++ resolved
@@ -29,11 +29,11 @@
   --positive-mint-600: #06bc53;
   --positive-mint-400: #2ff985;
 
-  --info-blue-700: #002CC7;
+  --info-blue-700: #002cc7;
   --info-blue-600: #0a40ff;
-  --info-blue-500: #4E75FF;
-  --info-blue-400: #7090FF;
-  --info-blue-50: #F0F3FF;
+  --info-blue-500: #4e75ff;
+  --info-blue-400: #7090ff;
+  --info-blue-50: #f0f3ff;
 
   /* Other colors */
   --blue-site: #6e8dff; /* Blue from the kluster.ia site */
@@ -128,7 +128,7 @@
   --nav-bg-color: var(--primary-green-200);
   --nav-section-line-color: var(--primary-green-200);
   --nav-mobile-border-color: var(--base-grey-50);
-  
+
   /* Top nav styles */
   --top-nav-active-color: var(--dark);
   --top-nav-hover-color: var(--dark);
@@ -454,17 +454,10 @@
   }
 }
 
-<<<<<<< HEAD
-/* Section lines */
-li > nav.md-nav[data-md-level="3"],
-li > nav.md-nav[data-md-level="4"] {
-  border-left: var(--border-width) solid var(--nav-section-line-color);
-=======
 @media screen and (max-width: 35em) {
   .md-header__button.md-logo {
     display: none;
   }
->>>>>>> 162c0785
 }
 
 /* --- Search --- */
@@ -625,6 +618,17 @@
 
 /* --- Left Navigation & TOC --- */
 @media screen and (min-width: 76.25em) {
+  /* To better handle page reloads and minimize flickering we use js-loading */
+  :not(.js-loading) .md-nav,
+  :not(.js-loading) .md-tabs__list {
+    opacity: 1;
+  }
+
+  .js-loading nav.md-nav,
+  .js-loading .md-tabs__list {
+    display: none !important;
+  }
+
   .md-nav--primary .md-nav__title {
     box-shadow: none;
   }
@@ -706,13 +710,23 @@
   }
 
   .nav__item--section
-    > .md-nav__link[for]:has(+ .md-nav[data-md-level="2"][aria-expanded="true"])
+    > input.md-toggle:checked
+    + label.md-nav__link
+    .nav__icon.plus,
+  .nav__item--section
+    > input.md-toggle.md-toggle--indeterminate
+    + label.md-nav__link
     .nav__icon.plus {
     display: none;
   }
 
   .nav__item--section
-    > .md-nav__link[for]:has(+ .md-nav[data-md-level="2"][aria-expanded="true"])
+    > input.md-toggle:checked
+    + label.md-nav__link
+    .nav__icon.minus,
+  .nav__item--section
+    > input.md-toggle.md-toggle--indeterminate
+    + label.md-nav__link
     .nav__icon.minus {
     display: block;
   }
@@ -774,7 +788,7 @@
     padding-bottom: 0.2rem;
   }
 
-  [dir=ltr] .md-nav--secondary .md-nav__list {
+  [dir="ltr"] .md-nav--secondary .md-nav__list {
     padding-right: 1.2rem; /* Same spacing as left nav */
   }
 }
@@ -856,13 +870,8 @@
   background-color: var(--example-admo-border-color);
 }
 
-<<<<<<< HEAD
-/* Interface admonition styling */
-.md-typeset details.interface > summary::before {
-=======
 /* Interface admonition */
 details.interface > summary::before {
->>>>>>> 162c0785
   display: none;
 }
 
@@ -1108,91 +1117,10 @@
   opacity: 1;
 }
 
-<<<<<<< HEAD
-/* Active and hover styling for nav links */
-@media screen and (min-width: 76.25em) {
-  /* --- To better handle page reloads and minimize flickering */
-  :not(.js-loading) .md-nav,
-  :not(.js-loading) .md-tabs__list {
-    opacity: 1;
-  }
-
-  .js-loading nav.md-nav,
-  .js-loading .md-tabs__list {
-    display: none !important;
-  }
-
-  .md-nav--lifted
-    > .md-nav__list
-    > .md-nav__item--active.md-nav__item--section {
-    margin-left: -0.5rem;
-  }
-
-  .md-nav--primary > .md-nav__list > .md-nav__item > .md-nav__link {
-    padding-left: 1.7rem;
-    margin-left: 0;
-    margin-bottom: 0.5em;
-  }
-
-  [dir='ltr']
-    .md-nav--primary
-    .md-nav__item
-    > .md-nav__link:has(+ .md-nav[data-md-level='2']) {
-    padding-top: 1em;
-    font-weight: 700;
-    color: var(--md-default-fg-color--light);
-  }
-
-  .md-nav[data-md-level='1']
-    > .md-nav__list:first-of-type
-    > .md-nav__item:not(.nav__item--section) {
-    margin-left: 1.2rem;
-  }
-
-  .md-nav__item--section > .md-nav > .md-nav__list > .md-nav__item {
-    padding: 0;
-  }
-
-  .md-nav[data-md-level='2'] > .md-nav__list {
-    padding-left: 1.2rem;
-  }
-
-  .md-nav[data-md-level='2'] > .md-nav__list .md-nav .md-nav__list,
-  .md-nav[data-md-level='2']
-    > .md-nav__list
-    .md-nav
-    .md-nav__list
-    .md-nav__link {
-    padding-left: 0.5rem;
-  }
-
-  .md-nav__link {
-    padding: 0.2rem;
-    padding-left: 0.5rem;
-    margin-top: 0;
-  }
-
-  .md-nav--lifted > .md-nav__list > .md-nav__item--active > .md-nav__link {
-    box-shadow: none;
-  }
-
-  .md-nav__list .md-ellipsis {
-    width: 100%;
-  }
-
-  .md-nav__list .md-nav__link--active {
-    color: var(--nav-active-text-color);
-    background-color: var(--nav-active-bg-color);
-    border-radius: 6px; /*test same as kluster web make variable later */
-    padding: 0.2rem;
-    padding-left: 0.5rem;
-  }
-=======
 .md-typeset .tabbed-labels > label {
   color: var(--tabs-label-color);
   opacity: 0.7;
 }
->>>>>>> 162c0785
 
 .md-typeset .tabbed-labels > label:hover {
   color: var(--info-blue-600);
@@ -1203,17 +1131,6 @@
   background: var(--primary-green-200);
 }
 
-<<<<<<< HEAD
-  .nav__item--section > input.md-toggle:checked + label.md-nav__link .nav__icon.plus,
-  .nav__item--section > input.md-toggle.md-toggle--indeterminate + label.md-nav__link .nav__icon.plus {
-  display: none;
-  }
-
-  .nav__item--section > input.md-toggle:checked + label.md-nav__link .nav__icon.minus,
-  .nav__item--section > input.md-toggle.md-toggle--indeterminate + label.md-nav__link .nav__icon.minus {
-  display: block;
-  }
-=======
 /* --- Grids --- */
 .grid > div:last-child {
   max-height: 1000px;
@@ -1223,7 +1140,6 @@
 .md-typeset .grid {
   grid-gap: 1em;
 }
->>>>>>> 162c0785
 
 .md-typeset .grid > div:first-child > p:first-child {
   margin-top: 0;
@@ -1260,11 +1176,6 @@
   color: var(--info-blue-600);
 }
 
-<<<<<<< HEAD
-  .md-nav--primary .md-nav__item {
-    border-top: 0.05rem solid var(--nav-mobile-border-color);
-  }
-=======
 /* --- Type Badges (i.e., String, Boolean, Required, etc.) --- */
 .md-typeset kbd {
   background-color: unset;
@@ -1274,7 +1185,6 @@
   vertical-align: baseline;
   box-shadow: none;
 }
->>>>>>> 162c0785
 
 /* For required parameters */
 .md-typeset .required kbd {
@@ -1360,53 +1270,7 @@
   color: var(--dark);
 }
 
-<<<<<<< HEAD
-/* Image styling */
-.md-typeset p > a.glightbox > img {
-  border: var(--img-border);
-  border-radius: 0.5rem;
-  box-shadow: 0 4px 8px rgba(0, 0, 0, 0.1);
-  display: block;
-  margin: 1em auto;
-}
-
-/* Where to go next cards styling */
-.md-typeset .grid.cards > ul > li {
-  display: flex;
-  flex-direction: column;
-  background: var(--card-wtgn-bg-color);
-  border-radius: var(--border-radius);
-  border: var(--card-wtgn-border);
-}
-
-.md-typeset .grid.cards > ul > li:hover {
-  border-color: var(--card-wtgn-hover-color);
-  box-shadow: none;
-}
-
-.md-typeset .grid.cards > ul > li > hr {
-  border-bottom: 0.05rem solid var(--primary-green-300);
-  margin: 0.5em 0;
-}
-
-.md-typeset .grid.cards > ul > li > :last-child:has(> a) {
-  margin-top: auto;
-}
-
-.md-typeset .grid.cards > ul > li > p > a:hover {
-  color: var(--info-blue-600);
-}
-
-/* Content Page Buttons Styling */
-
-=======
-span.badge.integration {
-  background-color: var(--warning-yellow-500);
-  color: var(--dark);
-}
-
 /* --- Content Page Buttons --- */
->>>>>>> 162c0785
 .md-typeset .md-button {
   border-radius: var(--border-radius);
   background-color: var(--dark);
