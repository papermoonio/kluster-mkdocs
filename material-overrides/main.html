--- conflicted
+++ resolved
@@ -28,10 +28,9 @@
   {%- endif -%}
 {%- endblock -%}
 
-<<<<<<< HEAD
 {% block libs %}
-   <script>
-    document.documentElement.classList.add('js-loading');
+  <script>
+    document.documentElement.classList.add("js-loading");
 
     (() => {
       const BREAKPOINT_EM = 76.25;
@@ -42,19 +41,19 @@
       }
 
       function getActiveSectionId() {
-        const activeLink = document.querySelector('.md-nav__link--active');
-        const section = activeLink?.closest('.nav__item--section');
+        const activeLink = document.querySelector(".md-nav__link--active");
+        const section = activeLink?.closest(".nav__item--section");
         return section?.id || null;
       }
 
       function applySectionState(section, isExpanded) {
-        const toggle = section.querySelector(':scope > .md-nav__toggle');
-        const nav = section.querySelector(':scope > nav.md-nav');
+        const toggle = section.querySelector(":scope > .md-nav__toggle");
+        const nav = section.querySelector(":scope > nav.md-nav");
         if (!toggle || !nav) return;
 
         toggle.checked = isExpanded;
-        nav.setAttribute('aria-expanded', isExpanded);
-        section.classList.toggle('expanded', isExpanded);
+        nav.setAttribute("aria-expanded", isExpanded);
+        section.classList.toggle("expanded", isExpanded);
       }
 
       const sections = [];
@@ -64,8 +63,8 @@
         const id = section.id;
         if (!id) return;
 
-        const toggle = section.querySelector(':scope > .md-nav__toggle');
-        const nav = section.querySelector(':scope > nav.md-nav');
+        const toggle = section.querySelector(":scope > .md-nav__toggle");
+        const nav = section.querySelector(":scope > nav.md-nav");
         if (!toggle || !nav) return;
 
         // Save toggle ref for later updates
@@ -73,14 +72,14 @@
 
         // Attach listener once
         if (!toggle.dataset.listenerAttached) {
-          toggle.addEventListener('change', () => {
+          toggle.addEventListener("change", () => {
             const checked = toggle.checked;
             if (isLargeScreen()) {
               localStorage.setItem(id, checked);
             }
             applySectionState(section, checked);
           });
-          toggle.dataset.listenerAttached = 'true';
+          toggle.dataset.listenerAttached = "true";
         }
 
         sections.push(section);
@@ -96,12 +95,12 @@
 
           if (large) {
             const saved = localStorage.getItem(id);
-            isExpanded = saved === null ? true : saved === 'true';
+            isExpanded = saved === null ? true : saved === "true";
 
             // Always expand the active section, even if localStorage says false
             if (id === activeId) {
               isExpanded = true;
-              localStorage.setItem(id, 'true');
+              localStorage.setItem(id, "true");
             }
           } else {
             // On small screens, only expand the active section
@@ -112,15 +111,15 @@
         });
       }
 
-      document.addEventListener('DOMContentLoaded', () => {
+      document.addEventListener("DOMContentLoaded", () => {
         // Handle left navigation state
-        document.querySelectorAll('.nav__item--section').forEach(setupSection);
+        document.querySelectorAll(".nav__item--section").forEach(setupSection);
         applyInitialState();
 
-        document.documentElement.classList.remove('js-loading');
+        document.documentElement.classList.remove("js-loading");
       });
 
-      window.addEventListener('resize', () => {
+      window.addEventListener("resize", () => {
         applyInitialState();
       });
     })();
@@ -129,10 +128,7 @@
   {{ super() }}
 {% endblock %}
 
-{% block announce %}
-=======
 {# {% block announce %}
->>>>>>> 162c0785
   <p>
     🛡️ Build with confidence—Verify Code checks your AI-generated code for errors and security risks in real time. <a href="/verify/">See how it works</a>.
   </p>
@@ -204,7 +200,7 @@
     const link = document.querySelector("link[rel~='icon']");
     if (link) {
       const isDarkMode = window.matchMedia(
-        '(prefers-color-scheme: dark)'
+        "(prefers-color-scheme: dark)"
       ).matches;
       isDarkMode
         ? (link.href = "{{ 'assets/images/favicon-dark-mode.png' | url }}")
