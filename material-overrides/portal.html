--- conflicted
+++ resolved
@@ -173,7 +173,6 @@
         );
     };
     document.getElementsByTagName("head")[0].appendChild(script);
-<<<<<<< HEAD
     </script>
 
   <script>
@@ -196,9 +195,6 @@
     document.addEventListener('DOMContentLoaded', adjustWidgetHeight);
     window.addEventListener('resize', adjustWidgetHeight);
   </script>
-=======
-</script>
->>>>>>> b2e5b81e
 {% endblock %}
 
 
